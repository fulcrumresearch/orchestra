--- conflicted
+++ resolved
@@ -1,16 +1,8 @@
 # Orchestra
 
-<<<<<<< HEAD
-Orchestra is an AI coding to quickly design good software. It is an opinionated coding interface that makes it easy to run isolated coding agents in parallel, and comes with a monitoring and communication layer to prevent that parallelization from compromising your work or overwhelming your human understanding.
-
-
-Orchestra lets you iterate on specs for what you want to build, and then delegate work in parallel to agents building your software, and then quickly review their work.
-=======
 Orchestra is an experimental multi-agent coding system.
 
 Agents can implement well-scoped tasks in massive parallelization. Humans are comparatively better at making high level decisions and directing the work so it matches their intentions. Orchestra leverages parallel agents while keeping the human in the loop, so you have the information to keep making those decisions and design a good system.
->>>>>>> da1bde66
-
 
 ## The flow
 
@@ -18,19 +10,11 @@
 
 You can jump into a sub agent's execution, see its work, and even stage its changes in your source directory to pair with it.
 
-<<<<<<< HEAD
-Orchestra aims to provide the experience to leverage the best of these 2 worlds.
-=======
 <demo video>
->>>>>>> da1bde66
 
 ## Prerequisites
 
-<<<<<<< HEAD
 For each project, you communicate with a designer agent, that drafts and creates specs for various tasks with you.
-=======
-Before installing Orchestra, ensure you have:
->>>>>>> da1bde66
 
 - **git** Orchestra uses git worktrees for parallel development
 - **claude-code**
