import json
import subprocess
import time
from pathlib import Path
from typing import Dict, Any, List, Tuple, TYPE_CHECKING

from .agent_protocol import AgentProtocol
from .helpers import (
    get_docker_container_name,
    start_docker_container,
    stop_docker_container,
    docker_exec,
)
from .logger import get_logger
from .tmux import (
    build_new_session_cmd,
    build_respawn_pane_cmd,
    build_tmux_cmd,
    tmux_env,
)

if TYPE_CHECKING:
    from .sessions import Session

logger = get_logger(__name__)


class TmuxProtocol(AgentProtocol):
    """TMux implementation of the AgentProtocol with Docker containerization"""

    def __init__(
        self,
        default_command: str = "claude",
        mcp_port: int = 8765,
        use_docker: bool = True,
    ):
        """
        Initialize TmuxAgent.

        Args:
            default_command: Default command to run when starting a session
            mcp_port: Port where MCP server is running (default: 8765)
            use_docker: Whether to use Docker for sessions (default: True)
        """
        self.default_command = default_command
        self.mcp_port = mcp_port
        self.use_docker = use_docker

    def _exec(self, session: "Session", cmd: list[str]) -> subprocess.CompletedProcess:
        """Execute command (Docker or local mode)"""
        if self.use_docker:
            container_name = get_docker_container_name(session.session_id)
            return docker_exec(container_name, cmd)
        else:
            return subprocess.run(
                cmd,
                env=tmux_env(),
                stdout=subprocess.PIPE,
                stderr=subprocess.PIPE,
                text=True,
            )

    def start(self, session: "Session") -> bool:
        """
        Start a tmux session for the given Session object.

        Args:
            session: Session object containing session_id and configuration

        Returns:
            bool: True if session started successfully, False otherwise
        """
        logger.info(f"TmuxProtocol.start called for session {session.session_id}")

        # Ensure work_path is set
        if not session.work_path:
            logger.error(f"Session {session.session_id} has no work_path set")
            return False

        # Start Docker container if needed
        if self.use_docker:
            container_name = get_docker_container_name(session.session_id)
            if not start_docker_container(
                container_name=container_name,
                work_path=session.work_path,
                mcp_port=self.mcp_port,
                paired=session.paired,
            ):
                return False
        else:
            # Configure MCP for local (non-Docker) session
            self._configure_mcp_for_local_session(session)

        # Determine working directory
        work_dir = "/workspace" if self.use_docker else session.work_path

        # Create tmux session (works same way for both Docker and local)
        result = self._exec(
            session,
            build_new_session_cmd(session.session_id, work_dir, self.default_command),
        )

        logger.info(
            f"tmux new-session result: returncode={result.returncode}, stdout={result.stdout}, stderr={result.stderr}"
        )

        if result.returncode == 0:
            # For executors in bypass mode, send Down arrow then Enter to accept bypass warning
            time.sleep(2)  # Give Claude a moment to start
            logger.info(f"Wait complete, now accepting prompts for {session.session_id}")

            # Send Down arrow to select "Yes, I accept" option
            self._exec(session, ["tmux", "-L", "orchestra", "send-keys", "-t", f"{session.session_id}:0.0", "Down"])
            time.sleep(0.2)

            # Send Enter to accept
            session.send_message("")
            logger.info(f"Sent acceptance keys to session {session.session_id}")

        return result.returncode == 0

    def get_status(self, session: "Session") -> Dict[str, Any]:
        """
        Get status information for a tmux session.

        Args:
            session: Session object

        Returns:
            dict: Status information including windows count and attached state
        """
        # In Docker mode, first check if container is running
        if self.use_docker:
            container_name = get_docker_container_name(session.session_id)
            container_check = subprocess.run(
                ["docker", "ps", "-q", "-f", f"name=^{container_name}$"],
                capture_output=True,
                text=True,
            )
            if not container_check.stdout.strip():
                return {"exists": False}

        # Check if tmux session exists (same for both modes via _exec)
        check_result = self._exec(
            session,
            build_tmux_cmd("has-session", "-t", session.session_id),
        )
        if check_result.returncode != 0:
            return {"exists": False}

        # Get session info (same for both modes via _exec)
        fmt = "#{session_windows}\t#{session_attached}"
        result = self._exec(
            session,
            build_tmux_cmd("display-message", "-t", session.session_id, "-p", fmt),
        )

        if result.returncode != 0:
            return {"exists": True, "error": result.stderr}

        try:
            windows, attached = result.stdout.strip().split("\t")
            return {
                "exists": True,
                "windows": int(windows) if windows.isdigit() else 0,
                "attached": attached == "1",
            }
        except (ValueError, IndexError):
            return {"exists": True, "error": "Failed to parse tmux output"}

    def _send_with_retry(
        self,
        session: "Session",
        message: str,
        use_buffer: bool = True,
        max_retries: int = 3,
        backoff: List[float] = None,
    ) -> bool:
        """
        Send a message to tmux session with retry logic and exponential backoff.

        Args:
            session: Session object
            message: Message to send
            use_buffer: If True, use paste buffer. If False, use send-keys.
            max_retries: Maximum number of retries (default: 3)
            backoff: List of backoff delays in seconds (default: [0.5, 1.0, 2.0])

        Returns:
            bool: True if successful, False otherwise
        """
        if backoff is None:
            backoff = [0.5, 1.0, 2.0]

        target = f"{session.session_id}:0.0"

        for attempt in range(max_retries + 1):
            logger.info(f"Send attempt {attempt + 1}/{max_retries + 1} to {session.session_id}")

<<<<<<< HEAD
            if use_buffer:
                # Use paste buffer method
                r1 = self._exec(
                    session,
                    build_set_buffer_cmd(message),
                )
                logger.info(f"set-buffer: returncode={r1.returncode}, stderr={r1.stderr}")

                r2 = self._exec(
                    session,
                    build_paste_buffer_cmd(target),
                )
                logger.info(f"paste-buffer: returncode={r2.returncode}, stderr={r2.stderr}")

                # Check if successful
                if r1.returncode == 0 and r2.returncode == 0:
                    logger.info(f"Sent successfully to {session.session_id} on attempt {attempt + 1}")
                    return True
            else:
                # Use send-keys method
                result = self._exec(
                    session,
                    build_send_keys_cmd(target, message),
                )
                logger.info(f"send-keys: returncode={result.returncode}, stderr={result.stderr}")

                if result.returncode == 0:
                    logger.info(f"Sent successfully to {session.session_id} on attempt {attempt + 1}")
                    return True
=======
            r1 = self._exec(
                session,
                build_tmux_cmd("set-buffer", message),
            )
            logger.info(f"set-buffer: returncode={r1.returncode}, stderr={r1.stderr}")

            # 2. Paste the buffer into the target pane
            r2 = self._exec(
                session,
                build_tmux_cmd("paste-buffer", "-t", target),
            )

            # Check if successful
            if r1.returncode == 0 and r2.returncode == 0:
                logger.info(f"Message sent successfully to {session.session_id} on attempt {attempt + 1}")
                return True, ""
>>>>>>> 07f884bc

            # If this wasn't the last attempt, wait before retrying
            if attempt < max_retries:
                delay = backoff[attempt] if attempt < len(backoff) else backoff[-1]
                logger.warning(
                    f"Send failed (attempt {attempt + 1}/{max_retries + 1}), "
                    f"retrying in {delay}s..."
                )
                time.sleep(delay)

        # All retries exhausted
        logger.error(f"Failed to send after {max_retries + 1} attempts.")
        return False

    def send_message(self, session: "Session", message: str) -> bool:
        """Send a message to a tmux session using paste buffer with retry logic (Docker or local mode)"""
        # Send message using buffer with retry logic
        if not self._send_with_retry(session, message + "\n", use_buffer=True):
            return False

<<<<<<< HEAD
        # Send Enter using send-keys with retry logic
        return self._send_with_retry(session, "C-m", use_buffer=False)
=======
        # Send Enter to submit the message
        target = f"{session.session_id}:0.0"
        result = self._exec(session, build_tmux_cmd("send-keys", "-t", target, "C-m"))
        logger.info(f"send-keys C-m: returncode={result.returncode}, stderr={result.stderr}")

        return True
>>>>>>> 07f884bc

    def attach(self, session: "Session", target_pane: str = "2") -> bool:
        """Attach to a tmux session in the specified pane"""
        if self.use_docker:
            # Docker mode: spawn docker exec command in the pane
            container_name = get_docker_container_name(session.session_id)
            result = subprocess.run(
                build_respawn_pane_cmd(
                    target_pane,
                    [
                        "docker",
                        "exec",
                        "-it",
                        container_name,
                        "tmux",
                        "-L",
                        "orchestra",
                        *build_tmux_cmd("attach-session", "-t", session.session_id)[3:],
                    ],
                ),
                capture_output=True,
                text=True,
            )
        else:
            # Local mode: attach to tmux on host
            result = subprocess.run(
                build_respawn_pane_cmd(
                    target_pane,
                    [
                        "sh",
                        "-c",
                        f"TMUX= tmux -L orchestra attach-session -t {session.session_id}",
                    ],
                ),
                capture_output=True,
                text=True,
            )

        return result.returncode == 0

    def delete(self, session: "Session") -> bool:
        """Delete a tmux session and cleanup (Docker container or local)"""
        if self.use_docker:
            # Docker mode: stop and remove container (also kills tmux inside)
            container_name = get_docker_container_name(session.session_id)
            stop_docker_container(container_name)
        else:
            # Local mode: kill the tmux session
            subprocess.run(
                build_tmux_cmd("kill-session", "-t", session.session_id),
                capture_output=True,
                text=True,
            )
        return True

    def _configure_mcp_for_local_session(self, session: "Session") -> None:
        """Configure MCP for local (non-Docker) session using .mcp.json and settings.json

        Creates a project-specific .mcp.json and .claude/settings.json with pre-approved MCP permissions.
        """
        logger.info(f"Configuring MCP for local session {session.session_id}")

        if not session.work_path:
            logger.warning("Cannot configure MCP: work_path not set")
            return

        # MCP URL for local sessions (localhost, not host.docker.internal)
        mcp_url = f"http://localhost:{self.mcp_port}/mcp"

        # Create .mcp.json in the session's worktree
        mcp_config = {"mcpServers": {"cerb-mcp": {"url": mcp_url, "type": "http"}}}

        mcp_config_path = Path(session.work_path) / ".mcp.json"
        try:
            with open(mcp_config_path, "w") as f:
                json.dump(mcp_config, f, indent=2)
            logger.info(f"Created .mcp.json at {mcp_config_path} (URL: {mcp_url})")
        except Exception as e:
            logger.error(f"Failed to create .mcp.json: {e}")

        # Create .claude/settings.json with pre-approved MCP permissions
        claude_dir = Path(session.work_path) / ".claude"
        claude_dir.mkdir(parents=True, exist_ok=True)

        settings_path = claude_dir / "settings.json"
        settings_config = {
            "permissions": {"allow": ["mcp__cerb-mcp__spawn_subagent", "mcp__cerb-mcp__send_message_to_session"]}
        }

        try:
            with open(settings_path, "w") as f:
                json.dump(settings_config, f, indent=2)
            logger.info(f"Created settings.json with MCP permissions at {settings_path}")
        except Exception as e:
            logger.error(f"Failed to create settings.json: {e}")

    def toggle_pairing(self, session: "Session") -> tuple[bool, str]:
        """
        Toggle pairing mode using symlinks.

        Paired: Move user's dir aside, symlink source → worktree, update worktree's .git file
        Unpaired: Remove symlink, restore user's dir, update worktree's .git file

        Returns: (success, error_message)
        """
        if not session.work_path or not session.source_path:
            return False, "Session not properly initialized"

        source = Path(session.source_path)
        worktree = Path(session.work_path)

        # Pairing only works for sessions with separate worktrees (executors)
        # Designer sessions work directly in source, so pairing doesn't apply
        if source == worktree:
            return False, "Pairing not available for designer sessions (no separate worktree)"

        backup = Path(f"{session.source_path}.backup")
        worktree_git_file = worktree / ".git"

        # Switching to paired mode
        if not session.paired:
            # Check if backup already exists
            if backup.exists():
                return False, f"Backup directory already exists: {backup}"

            # Move user's dir to backup
            try:
                source.rename(backup)
                logger.info(f"Moved {source} → {backup}")
            except Exception as e:
                return False, f"Failed to backup source directory: {e}"

            # Update worktree's .git file to point to new location
            # Resolve any symlinks in the .git path
            try:
                backup_git = backup / ".git"
                # Resolve symlink if .git is a symlink
                resolved_git = backup_git.resolve() if backup_git.is_symlink() else backup_git
                worktree_git_file.write_text(f"gitdir: {resolved_git}/worktrees/{session.session_id}\n")
                logger.info(f"Updated {worktree_git_file} to point to {resolved_git}/worktrees/{session.session_id}")
            except Exception as e:
                # Rollback: restore the directory
                backup.rename(source)
                return False, f"Failed to update worktree .git file: {e}"

            source.symlink_to(worktree)
            logger.info(f"Created symlink {source} → {worktree}")

            session.paired = True

        else:
            # Switching to unpaired mode
            # Check if backup exists
            if not backup.exists():
                return False, f"Backup directory not found: {backup}"

            if source.is_symlink():
                source.unlink()
                logger.info(f"Removed symlink {source}")
            else:
                return False, f"Expected symlink at {source}, found regular directory"

            backup.rename(source)
            logger.info(f"Restored {backup} → {source}")

            # Update worktree's .git file to point back to original location
            # Resolve any symlinks in the .git path
            try:
                source_git = source / ".git"
                # Resolve symlink if .git is a symlink
                resolved_git = source_git.resolve() if source_git.is_symlink() else source_git
                worktree_git_file.write_text(f"gitdir: {resolved_git}/worktrees/{session.session_id}\n")
                logger.info(f"Updated {worktree_git_file} to point to {source}/.git/worktrees/{session.session_id}")
            except Exception as e:
                return False, f"Failed to update worktree .git file: {e}"

            session.paired = False

        return True, ""<|MERGE_RESOLUTION|>--- conflicted
+++ resolved
@@ -197,18 +197,17 @@
         for attempt in range(max_retries + 1):
             logger.info(f"Send attempt {attempt + 1}/{max_retries + 1} to {session.session_id}")
 
-<<<<<<< HEAD
             if use_buffer:
                 # Use paste buffer method
                 r1 = self._exec(
                     session,
-                    build_set_buffer_cmd(message),
+                    build_tmux_cmd("set-buffer", message),
                 )
                 logger.info(f"set-buffer: returncode={r1.returncode}, stderr={r1.stderr}")
 
                 r2 = self._exec(
                     session,
-                    build_paste_buffer_cmd(target),
+                    build_tmux_cmd("paste-buffer", "-t", target),
                 )
                 logger.info(f"paste-buffer: returncode={r2.returncode}, stderr={r2.stderr}")
 
@@ -218,33 +217,12 @@
                     return True
             else:
                 # Use send-keys method
-                result = self._exec(
-                    session,
-                    build_send_keys_cmd(target, message),
-                )
+                result = self._exec(session, build_tmux_cmd("send-keys", "-t", target, "C-m"))
                 logger.info(f"send-keys: returncode={result.returncode}, stderr={result.stderr}")
 
                 if result.returncode == 0:
                     logger.info(f"Sent successfully to {session.session_id} on attempt {attempt + 1}")
                     return True
-=======
-            r1 = self._exec(
-                session,
-                build_tmux_cmd("set-buffer", message),
-            )
-            logger.info(f"set-buffer: returncode={r1.returncode}, stderr={r1.stderr}")
-
-            # 2. Paste the buffer into the target pane
-            r2 = self._exec(
-                session,
-                build_tmux_cmd("paste-buffer", "-t", target),
-            )
-
-            # Check if successful
-            if r1.returncode == 0 and r2.returncode == 0:
-                logger.info(f"Message sent successfully to {session.session_id} on attempt {attempt + 1}")
-                return True, ""
->>>>>>> 07f884bc
 
             # If this wasn't the last attempt, wait before retrying
             if attempt < max_retries:
@@ -265,17 +243,7 @@
         if not self._send_with_retry(session, message + "\n", use_buffer=True):
             return False
 
-<<<<<<< HEAD
-        # Send Enter using send-keys with retry logic
         return self._send_with_retry(session, "C-m", use_buffer=False)
-=======
-        # Send Enter to submit the message
-        target = f"{session.session_id}:0.0"
-        result = self._exec(session, build_tmux_cmd("send-keys", "-t", target, "C-m"))
-        logger.info(f"send-keys C-m: returncode={result.returncode}, stderr={result.stderr}")
-
-        return True
->>>>>>> 07f884bc
 
     def attach(self, session: "Session", target_pane: str = "2") -> bool:
         """Attach to a tmux session in the specified pane"""
