"""Helper utilities for kerberos"""
import json
import os
import subprocess
<<<<<<< HEAD
import shutil
import tempfile
=======
>>>>>>> 5fd201fc
from pathlib import Path
from .logger import get_logger

logger = get_logger(__name__)


def get_current_branch(cwd: Path = None) -> str:
    """Get the current git branch name"""
    if cwd is None:
        cwd = Path.cwd()

    try:
        result = subprocess.run(
            ["git", "rev-parse", "--abbrev-ref", "HEAD"],
            cwd=cwd,
            capture_output=True,
            text=True,
            check=True,
        )
        return result.stdout.strip()
    except subprocess.CalledProcessError:
        # Fallback to 'main' if not a git repo
        logger.warning("Not in a git repository, using 'main' as branch name")
<<<<<<< HEAD
        return "main"


def ensure_stable_git_location(project_dir: Path) -> None:
    """
    Move .git to stable location and create symlink if not already done.
    This ensures .git location doesn't change when we swap directories during pairing.

    Should be called once when first setting up sessions for a project.
    """
    source_git = project_dir / ".git"

    # Skip if already a symlink (already relocated)
    if source_git.is_symlink():
        logger.info(f".git already symlinked at {source_git}")
        return

    # Skip if not a git directory
    if not source_git.exists() or not source_git.is_dir():
        logger.warning(f"No .git directory found at {source_git}")
        return

    source_dir_name = project_dir.name
    stable_git_dir = Path.home() / ".kerberos" / "repos" / source_dir_name / ".git" # handle duplicate names later

    # If stable location exists, just create symlink
    if stable_git_dir.exists():
        logger.info(f"Using existing stable .git at {stable_git_dir}")
        # Backup current .git just in case
        if source_git.exists():
            shutil.move(str(source_git), f"{source_git}.backup")
        source_git.symlink_to(stable_git_dir)
        logger.info(f"Created symlink {source_git} → {stable_git_dir}")
        return

    # Move .git to stable location
    stable_git_dir.parent.mkdir(parents=True, exist_ok=True)
    shutil.move(str(source_git), str(stable_git_dir))
    logger.info(f"Moved {source_git} → {stable_git_dir}")

    # Create symlink back
    source_git.symlink_to(stable_git_dir)
    logger.info(f"Created symlink {source_git} → {stable_git_dir}")


# Tmux pane constants
PANE_UI = "0"
PANE_EDITOR = "1"
PANE_AGENT = "2"


def respawn_pane(pane: str, command: str) -> bool:
    """Generic helper to respawn a tmux pane with a command.

    Args:
        pane: The pane number to respawn
        command: The command to run in the pane

    Returns:
        True if successful, False otherwise
    """
    result = subprocess.run(
        ["tmux", "-L", "orchestra", "respawn-pane", "-t", pane, "-k", command],
        capture_output=True,
        text=True,
    )
    return result.returncode == 0


def respawn_pane_with_vim(spec_file: Path) -> bool:
    """Open vim in editor pane.

    Args:
        spec_file: Path to the file to open in vim

    Returns:
        True if successful, False otherwise
    """
    vim_cmd = f"bash -c '$EDITOR {spec_file}; clear; echo \"Press S to open spec editor\"; exec bash'"
    return respawn_pane(PANE_EDITOR, vim_cmd)


def respawn_pane_with_terminal(work_path: Path) -> bool:
    """Open bash in editor pane.

    Args:
        work_path: Path to cd into before starting bash

    Returns:
        True if successful, False otherwise
    """
    bash_cmd = f"bash -c 'cd {work_path} && exec bash'"
    return respawn_pane(PANE_EDITOR, bash_cmd)


# Docker Helper Functions

def get_docker_container_name(session_id: str) -> str:
    """Get Docker container name for a session"""
    return f"cerb-{session_id}"


def ensure_docker_image() -> None:
    """Ensure Docker image exists, build if necessary"""
    # Check if image exists
    result = subprocess.run(
        ["docker", "images", "-q", "cerb-image"],
        capture_output=True,
        text=True,
    )

    if not result.stdout.strip():
        # Image doesn't exist, build it
        dockerfile_path = Path(__file__).parent.parent.parent / "Dockerfile"
        if not dockerfile_path.exists():
            raise RuntimeError(f"Dockerfile not found at {dockerfile_path}")

        logger.info(f"Building Docker image cerb-image...")
        build_result = subprocess.run(
            [
                "docker",
                "build",
                "-t",
                "cerb-image",
                "-f",
                str(dockerfile_path),
                str(dockerfile_path.parent),
            ],
            capture_output=True,
            text=True,
        )

        if build_result.returncode != 0:
            raise RuntimeError(
                f"Failed to build Docker image: {build_result.stderr}"
            )
        logger.info("Docker image built successfully")


def start_docker_container(
    container_name: str,
    work_path: str,
    mcp_port: int,
    paired: bool = False
) -> bool:
    """Start Docker container with mounted worktree

    Returns:
        True on success, False on failure
    """
    try:
        # Ensure Docker image exists
        ensure_docker_image()

        # Check if container already exists
        check_result = subprocess.run(
            ["docker", "ps", "-a", "-q", "-f", f"name=^{container_name}$"],
            capture_output=True,
            text=True,
        )

        if check_result.stdout.strip():
            # Container exists, check if it's running
            running_check = subprocess.run(
                ["docker", "ps", "-q", "-f", f"name=^{container_name}$"],
                capture_output=True,
                text=True,
            )
            if running_check.stdout.strip():
                # Already running, just return
                logger.info(f"Container {container_name} already running")
                return True
            else:
                # Stopped container, remove it
                subprocess.run(["docker", "rm", container_name], capture_output=True)

        # Prepare volume mounts
        env_vars = []

        # Always mount worktree at /workspace
        mounts = ["-v", f"{work_path}:/workspace"]

        mode = "PAIRED (source symlinked)" if paired else "UNPAIRED"
        logger.info(f"Starting container in {mode} mode: worktree at /workspace")

        # Get API key from environment
        api_key = os.environ.get("ANTHROPIC_API_KEY", "")

        if api_key:
            env_vars.extend(["-e", f"ANTHROPIC_API_KEY={api_key}"])

        # Start container (keep alive with tail -f)
        cmd = [
            "docker",
            "run",
            "-d",
            "--name",
            container_name,
            "--add-host",
            "host.docker.internal:host-gateway",  # Allow access to host
            *env_vars,
            *mounts,
            "-w",
            "/workspace",
            "cerb-image",
            "tail",
            "-f",
            "/dev/null",
        ]

        result = subprocess.run(cmd, capture_output=True, text=True)

        if result.returncode != 0:
            raise RuntimeError(f"Failed to start container: {result.stderr}")

        logger.info(f"Container {container_name} started successfully")

        # Copy user's .claude directory into container (if it exists)
        claude_dir = Path.home() / ".claude"
        if claude_dir.exists():
            copy_result = subprocess.run(
                ["docker", "cp", f"{claude_dir}/.", f"{container_name}:/root/.claude/"],
                capture_output=True,
                text=True,
            )
            if copy_result.returncode == 0:
                logger.info(f"Copied .claude directory into container")
            else:
                logger.warning(
                    f"Failed to copy .claude directory: {copy_result.stderr}"
                )

        # Copy user's .claude.json config file into container and inject MCP config
        configure_mcp_in_container(container_name, mcp_port)

        return True

    except Exception as e:
        logger.error(f"Failed to start container: {e}")
        return False


def stop_docker_container(container_name: str) -> None:
    """Stop and remove Docker container"""
    logger.info(f"Stopping container {container_name}")
    subprocess.run(["docker", "stop", container_name], capture_output=True)
    subprocess.run(["docker", "rm", container_name], capture_output=True)


def configure_mcp_in_container(container_name: str, mcp_port: int) -> None:
    """Copy .claude.json and inject MCP configuration into container"""

    # MCP URL for Docker container (always uses host.docker.internal)
    mcp_url = f"http://host.docker.internal:{mcp_port}/sse"

    # Load user's .claude.json if it exists
    claude_json_path = Path.home() / ".claude.json"
    config = {}
    if claude_json_path.exists():
        try:
            with open(claude_json_path, "r") as f:
                config = json.load(f)
        except json.JSONDecodeError:
            logger.warning("Failed to parse .claude.json, using empty config")

    # Inject MCP server configuration
    if "mcpServers" not in config:
        config["mcpServers"] = {}

    config["mcpServers"]["cerb-mcp"] = {"url": mcp_url, "type": "sse"}

    # Write modified config to temp file
    with tempfile.NamedTemporaryFile(mode="w", suffix=".json", delete=False) as tmp:
        json.dump(config, tmp, indent=2)
        tmp_path = tmp.name

    try:
        # Copy MCP config directly to container
        copy_result = subprocess.run(
            ["docker", "cp", tmp_path, f"{container_name}:/root/.claude.json"],
            capture_output=True,
            text=True,
        )
        if copy_result.returncode == 0:
            logger.info(
                f"Configured MCP in container .claude.json (URL: {mcp_url})"
            )
        else:
            logger.warning(
                f"Failed to copy .claude.json to container: {copy_result.stderr}"
            )
    finally:
        # Clean up temp file
        Path(tmp_path).unlink(missing_ok=True)


def docker_exec(container_name: str, cmd: list[str]) -> subprocess.CompletedProcess:
    """Execute command in Docker container"""
    return subprocess.run(
        ["docker", "exec", "-i", "-e", "TERM=xterm-256color", container_name, *cmd],
        stdout=subprocess.PIPE,
        stderr=subprocess.PIPE,
        text=True,
    )
=======
        return "main"
>>>>>>> 5fd201fc
<|MERGE_RESOLUTION|>--- conflicted
+++ resolved
@@ -2,11 +2,9 @@
 import json
 import os
 import subprocess
-<<<<<<< HEAD
 import shutil
 import tempfile
-=======
->>>>>>> 5fd201fc
+
 from pathlib import Path
 from .logger import get_logger
 
@@ -30,7 +28,6 @@
     except subprocess.CalledProcessError:
         # Fallback to 'main' if not a git repo
         logger.warning("Not in a git repository, using 'main' as branch name")
-<<<<<<< HEAD
         return "main"
 
 
@@ -334,7 +331,4 @@
         stdout=subprocess.PIPE,
         stderr=subprocess.PIPE,
         text=True,
-    )
-=======
-        return "main"
->>>>>>> 5fd201fc
+    )