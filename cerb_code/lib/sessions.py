--- conflicted
+++ resolved
@@ -62,12 +62,8 @@
         # Delete all children first
         for child in self.children:
             child.delete()
-<<<<<<< HEAD
-        # Then delete self
+
         return self.protocol.delete(self)
-=======
-        return self.protocol.delete(self.session_id)
->>>>>>> c2cb0a51
 
     def add_instructions(self) -> None:
         """Add agent-specific instructions to CLAUDE.md"""
@@ -245,11 +241,7 @@
 
     def send_message(self, message: str) -> None:
         """Send a message to the session"""
-<<<<<<< HEAD
         self.protocol.send_message(self, message)
-=======
-        self.protocol.send_message(self.session_id, message)
->>>>>>> c2cb0a51
 
     def toggle_pairing(self) -> tuple[bool, str]:
         """
