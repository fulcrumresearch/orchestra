#!/usr/bin/env python3
"""Unified UI - Session picker and monitor combined"""

from __future__ import annotations
import asyncio
import subprocess
import os
import shutil
from pathlib import Path
<<<<<<< HEAD
from typing import Any, Dict, Sequence, Tuple
=======
from typing import Any, Dict
import threading
>>>>>>> 2c39d75d

from textual.app import App, ComposeResult
from textual.widgets import (
    Static,
    Label,
    TabbedContent,
    TabPane,
    ListView,
    ListItem,
    Tabs,
    RichLog,
)
from textual.containers import Container, Horizontal
from textual.binding import Binding
from rich.markup import escape

from cerb_code.lib.sessions import (
    Session,
    AgentType,
    load_sessions,
    save_session,
    SESSIONS_FILE,
)
from cerb_code.lib.tmux_agent import TmuxProtocol
from cerb_code.lib.monitor import SessionMonitorWatcher
from cerb_code.lib.file_watcher import FileWatcher, watch_designer_file
from cerb_code.lib.logger import get_logger
from cerb_code.lib.config import load_config
from cerb_code.lib.helpers import get_current_branch, ensure_stable_git_location
import re

logger = get_logger(__name__)


class HUD(Static):
    can_focus = False

    def __init__(self, *args, **kwargs):
        super().__init__(*args, **kwargs)
        self.default_text = (
            "⌃D delete • ⌃R refresh • P pair • S spec • T terminal • ⌃Q quit"
        )
        self.current_session = ""

    def set_session(self, session_name: str):
        """Update the current session display"""
        self.current_session = session_name
        self.update(f"[{session_name}] • {self.default_text}")


class UnifiedApp(App):
    """Unified app combining session picker and monitor"""

    CSS = """
    Screen {
        background: #0a0a0a;
    }

    #header {
        height: 2;
        background: #111111;
        border-bottom: solid #333333;
        dock: top;
    }

    #hud {
        height: 2;
        padding: 0 1;
        color: #C0FFFD;
        text-align: center;
    }

    #main-content {
        height: 1fr;
    }

    #left-pane {
        width: 30%;
        background: #0a0a0a;
        border-right: solid #333333;
    }

    #right-pane {
        width: 70%;
        background: #000000;
    }

    TabbedContent {
        height: 1fr;
    }

    Tabs {
        background: #1a1a1a;
    }

    Tab {
        padding: 0 1;
    }

    Tab.-active {
        text-style: bold;
    }

    TabPane {
        padding: 1;
        background: #000000;
        layout: vertical;
    }

    #sidebar-title {
        color: #00ff9f;
        text-style: bold;
        margin-bottom: 0;
        height: 1;
    }

    #branch-info {
        color: #888888;
        text-style: italic;
        margin-bottom: 1;
        height: 1;
    }

    ListView {
        height: 1fr;
    }

    ListItem {
        color: #cccccc;
        padding: 0 1;
    }

    ListItem:hover {
        background: #222222;
        color: #ffffff;
    }

    ListView > ListItem.--highlight {
        background: #1a1a1a;
        color: #00ff9f;
        text-style: bold;
        border-left: thick #00ff9f;
    }

    RichLog {
        background: #000000;
        color: #ffffff;
        overflow-x: hidden;
        overflow-y: auto;
        width: 100%;
        height: 1fr;
        text-wrap: wrap;
    }
"""

    BINDINGS = [
        Binding("ctrl+q", "quit", "Quit", priority=True),
        Binding("ctrl+r", "refresh", "Refresh", priority=True),
        Binding("ctrl+d", "delete_session", "Delete", priority=True),
        Binding("p", "toggle_pairing", "Toggle Pairing", priority=True, show=True),
        Binding("s", "open_spec", "Open Spec", priority=True),
        Binding("t", "open_terminal", "Open Terminal", priority=True),
        Binding("up", "cursor_up", show=False),
        Binding("down", "cursor_down", show=False),
        Binding("k", "scroll_tab_up", "Scroll Tab Up", show=False),
        Binding("j", "scroll_tab_down", "Scroll Tab Down", show=False),
        Binding("left", "prev_tab", show=False),
        Binding("right", "next_tab", show=False),
        Binding("h", "prev_tab", show=False),
        Binding("l", "next_tab", show=False),
    ]

    def __init__(self):
        super().__init__()
        logger.info("KerberosApp initializing")
        self.sessions: list[Session] = []
        self.flat_sessions: list[Session] = []  # Flattened list for selection
        self.current_session: Session | None = None
        # Load config and create TmuxProtocol
        config = load_config()
        self.agent = TmuxProtocol(
            default_command="claude",
            mcp_port=config.get("mcp_port", 8765),
        )
        self._last_session_mtime = None
        self._watch_task = None
        # Create a shared FileWatcher for monitoring files
        self.file_watcher = FileWatcher()
        logger.info(
            f"KerberosApp initialized (Docker: {config.get('use_docker', True)})"
        )

    def action_quit(self) -> None:
        """Quit the UI and kill the dedicated tmux server named 'orchestra'.

        We schedule the tmux kill to occur shortly after exit so that the UI
        can clean up normally while ensuring Docker containers, sessions, and
        worktrees remain untouched.
        """

        def kill_tmux_server():
            try:
                subprocess.run(
                    ["tmux", "-L", "orchestra", "kill-server"],
                    capture_output=True,
                    text=True,
                )
            except Exception:
                # Ignore any errors while attempting to kill the tmux server
                pass

        # Delay the kill slightly to allow the app to exit cleanly first
        threading.Timer(0.2, kill_tmux_server).start()
        self.exit()

    def compose(self) -> ComposeResult:
        if not shutil.which("tmux"):
            yield Static("tmux not found. Install tmux first (apt/brew).", id="error")
            return

        # Global header with HUD
        with Container(id="header"):
            self.hud = HUD(
                "⌃D delete • ⌃R refresh • P pair • S spec • T terminal • ⌃Q quit",
                id="hud",
            )
            yield self.hud

        # Main content area - split horizontally
        with Horizontal(id="main-content"):
            # Left pane - session list
            with Container(id="left-pane"):
                yield Static("Orchestra", id="sidebar-title")
                self.branch_info = Static("", id="branch-info")
                yield self.branch_info
                self.session_list = ListView(id="session-list")
                yield self.session_list

            # Right pane - tabbed monitor view
            with Container(id="right-pane"):
                with TabbedContent(initial="diff-tab"):
                    with TabPane("Diff", id="diff-tab"):
                        yield DiffTab()
                    with TabPane("Monitor", id="monitor-tab"):
                        yield ModelMonitorTab()

    async def on_ready(self) -> None:
        """Load sessions and refresh list"""
        # Detect current git branch
        branch_name = get_current_branch()

        # Load sessions for current branch only
        self.sessions = load_sessions(protocol=self.agent, root=branch_name)

        # Ensure branch session exists
        if not self.sessions:
            try:
                # First time setup - ensure .git is in stable location
                ensure_stable_git_location(Path.cwd())

                # Create designer session for this branch
                logger.info(f"Creating designer session for branch: {branch_name}")
                new_session = Session(
                    session_id=branch_name,
                    agent_type=AgentType.DESIGNER,
                    protocol=self.agent,
                    source_path=str(Path.cwd()),
                    active=False,
                )
                new_session.prepare()
                if new_session.start():
                    self.sessions = [new_session]
                    save_session(new_session)
                    logger.info(f"Successfully created and saved session {branch_name}")
                else:
                    logger.error(f"Failed to start session {branch_name}")
            except Exception as e:
                logger.exception(f"Error creating designer session: {e}")

        # Update branch info display
        self.branch_info.update(f"Designer: {branch_name}")

        await self.action_refresh()

        # Auto-load branch session
        if self.sessions:
            self._attach_to_session(self.sessions[0])

        # Focus the session list by default
        self.set_focus(self.session_list)

        # Start watching sessions file for changes
        self._watch_task = asyncio.create_task(self._watch_sessions_file())

        # Start the file watcher
        await self.file_watcher.start()

    async def action_refresh(self) -> None:
        """Refresh the session list"""
        # Save the current selection
        current_index = self.session_list.index
        selected_session_id = None
        if current_index is not None and 0 <= current_index < len(self.flat_sessions):
            selected_session_id = self.flat_sessions[current_index].session_id

        self.session_list.clear()
        self.flat_sessions = []  # Keep flat list for selection

        if not self.sessions:
            self.session_list.append(ListItem(Label("No sessions found")))
            return

        # Add sessions to list with hierarchy
        def add_session_tree(session, indent=0):
            # Update status for this session
            status = self.agent.get_status(session.session_id, session.use_docker)
            session.active = status.get("attached", False)

            # Keep track in flat list for selection
            self.flat_sessions.append(session)

            # Display with indentation
            prefix = "  " * indent
            item = ListItem(Label(f"{prefix}{session.display_name}"))
            self.session_list.append(item)

            # Add children recursively
            for child in session.children:
                add_session_tree(child, indent + 1)

        for session in self.sessions:
            add_session_tree(session)

        # Restore the selection if the session still exists
        if selected_session_id:
            for i, session in enumerate(self.flat_sessions):
                if session.session_id == selected_session_id:
                    self.session_list.index = i
                    break

        # Don't save here - this causes an infinite loop with the file watcher!

    def _invoke_widget_action(
        self,
        widget: Any,
        candidate_methods: Sequence[str],
        action_description: str,
        args: Tuple[Any, ...] | None = None,
        kwargs: Dict[str, Any] | None = None,
    ) -> None:
        """Safely invoke widget actions, falling back to alternative names."""

        args = args or ()
        kwargs = kwargs or {}

        for method_name in candidate_methods:
            method = getattr(widget, method_name, None)
            if callable(method):
                try:
                    method(*args, **kwargs)
                    return
                except TypeError:
                    logger.debug(
                        "Signature mismatch performing %s using %s on %r; trying next candidate",
                        action_description,
                        method_name,
                        widget,
                    )
                except Exception:
                    logger.exception(
                        "Failed to perform %s using %s on %r",
                        action_description,
                        method_name,
                        widget,
                    )
                    return

        logger.warning(
            "No action handler available for %s on %r (tried: %s)",
            action_description,
            widget,
            ", ".join(candidate_methods),
        )

    def action_cursor_up(self) -> None:
        """Move cursor up in the list"""
        self._invoke_widget_action(
            self.session_list,
            ("action_cursor_up", "action_up", "cursor_up"),
            "session list cursor up",
        )

    def action_cursor_down(self) -> None:
        """Move cursor down in the list"""
        self._invoke_widget_action(
            self.session_list,
            ("action_cursor_down", "action_down", "cursor_down"),
            "session list cursor down",
        )

    def action_scroll_tab_up(self) -> None:
        """Scroll up in the active monitor/diff tab"""
        tabs = self.query_one(TabbedContent)
        active_pane = tabs.get_pane(tabs.active)
        if active_pane:
            # Find and scroll the RichLog widget directly
            for widget in active_pane.query(RichLog):
                self._invoke_widget_action(
                    widget,
                    ("action_scroll_up", "scroll_relative"),
                    "scroll log up",
                    kwargs={"y": -1},
                )

    def action_scroll_tab_down(self) -> None:
        """Scroll down in the active monitor/diff tab"""
        tabs = self.query_one(TabbedContent)
        active_pane = tabs.get_pane(tabs.active)
        if active_pane:
            # Find and scroll the RichLog widget directly
            for widget in active_pane.query(RichLog):
                self._invoke_widget_action(
                    widget,
                    ("action_scroll_down", "scroll_relative"),
                    "scroll log down",
                    kwargs={"y": 1},
                )

    def action_prev_tab(self) -> None:
        """Switch to previous tab"""
        tabs = self.query_one(Tabs)
        self._invoke_widget_action(
            tabs,
            ("action_previous_tab", "action_prev_tab", "action_scroll_left"),
            "previous tab",
        )

    def action_next_tab(self) -> None:
        """Switch to next tab"""
        tabs = self.query_one(Tabs)
        self._invoke_widget_action(
            tabs,
            ("action_next_tab", "action_scroll_right"),
            "next tab",
        )

    def action_select_session(self) -> None:
        """Select the highlighted session"""
        index = self.session_list.index
        if index is not None and 0 <= index < len(self.flat_sessions):
            session = self.flat_sessions[index]
            self._attach_to_session(session)

    def action_delete_session(self) -> None:
        """Delete the currently selected session"""
        # Get the currently highlighted session from the list instead of current_session
        index = self.session_list.index
        if index is None or index >= len(self.flat_sessions):
            return

        session_to_delete = self.flat_sessions[index]

        # Delete the session (handles Docker or local mode)
        session_to_delete.delete()

        # Remove from sessions list
        self.sessions = [
            s for s in self.sessions if s.session_id != session_to_delete.session_id
        ]
        if self.sessions:
            save_session(self.sessions[0])

        # If we deleted the current session, handle the right pane
        if (
            self.current_session
            and self.current_session.session_id == session_to_delete.session_id
        ):
            self.current_session = None

            if self.sessions:
                # Try to select the session at the same index, or the previous one if we deleted the last
                new_index = min(index, len(self.sessions) - 1)
                if new_index >= 0:
                    # Move the list highlight to the new index
                    self.session_list.index = new_index
                    # Attach to the new session
                    self._attach_to_session(self.sessions[new_index])
            else:
                # No sessions left, show empty state
                self.hud.set_session("")
                # Clear pane 2 (claude pane) with a message
                msg_cmd = "echo 'No active sessions.'"
                subprocess.run(
                    [
                        "tmux",
                        "-L",
                        "orchestra",
                        "respawn-pane",
                        "-t",
                        "2",
                        "-k",
                        msg_cmd,
                    ],
                    capture_output=True,
                    text=True,
                )

        # Keep focus on the session list
        self.set_focus(self.session_list)

        # Refresh the list
        self.call_later(self.action_refresh)

    def action_toggle_pairing(self) -> None:
        """Toggle pairing mode for the currently selected session"""
        # Get the currently highlighted session from the list
        index = self.session_list.index
        if index is None or index >= len(self.flat_sessions):
            return

        session = self.flat_sessions[index]

        # Show status message
        pairing_mode = "paired" if not session.paired else "unpaired"
        self.hud.set_session(f"Switching to {pairing_mode} mode...")

        # Toggle pairing
        success, error_msg = session.toggle_pairing()

        if not success:
            # Show error message
            self.hud.set_session(f"Error: {error_msg}")
            logger.error(f"Failed to toggle pairing: {error_msg}")
            return

        # Save session to persist paired state
        save_session(session)

        # Update UI
        paired_indicator = "[P] " if session.paired else ""
        self.hud.set_session(f"{paired_indicator}{session.session_id}")

        # Refresh the list to show pairing status
        self.call_later(self.action_refresh)

    def action_open_spec(self) -> None:
        """Open designer.md in vim in a split tmux pane"""
        # Get the highlighted session from the list
        index = self.session_list.index
        if index is None or index >= len(self.flat_sessions):
            logger.warning("No session highlighted to open spec for")
            return

        session = self.flat_sessions[index]
        work_path = Path(session.work_path)
        designer_md = work_path / "designer.md"

        # Create designer.md if it doesn't exist
        if not designer_md.exists():
            designer_md.touch()
            logger.info(f"Created {designer_md}")

        # Register file watcher for designer.md to notify session on changes
        watch_designer_file(self.file_watcher, designer_md, session)

        # Respawn pane 1 (editor pane) with vim, wrapped in bash to keep pane alive after quit
        # When vim exits, show placeholder and keep shell running
        vim_cmd = f"bash -c '$EDITOR {designer_md}; clear; echo \"Press S to open spec editor\"; exec bash'"
        result = subprocess.run(
            ["tmux", "-L", "orchestra", "respawn-pane", "-t", "1", "-k", vim_cmd],
            capture_output=True,
            text=True,
        )

        if result.returncode != 0:
            logger.error(f"Failed to open spec: {result.stderr}")
        else:
            logger.info(f"Opened spec editor for {designer_md}")

    def action_open_terminal(self) -> None:
        """Open bash terminal in the highlighted session's worktree in pane 1"""
        # Get the highlighted session from the list
        index = self.session_list.index
        if index is None or index >= len(self.flat_sessions):
            logger.warning("No session highlighted to open terminal for")
            return

        session = self.flat_sessions[index]
        work_path = Path(session.work_path)

        # Respawn pane 1 with bash in the session's work directory
        # Keep the shell running and show current directory
        bash_cmd = f"bash -c 'cd {work_path} && exec bash'"
        result = subprocess.run(
            ["tmux", "-L", "orchestra", "respawn-pane", "-t", "1", "-k", bash_cmd],
            capture_output=True,
            text=True,
        )

        if result.returncode != 0:
            logger.error(f"Failed to open terminal: {result.stderr}")
        else:
            logger.info(f"Opened terminal for {work_path}")

    def _attach_to_session(self, session: Session) -> None:
        """Select a session and update monitors to show it"""
        # Mark all sessions as inactive, then mark this one as active
        for s in self.sessions:
            s.active = False
        session.active = True

        # Check session status using the protocol
        status = self.agent.get_status(session.session_id, session.use_docker)

        if not status.get("exists", False):
            # Session doesn't exist, create it
            logger.info(f"Session {session.session_id} doesn't exist, creating it")
            if not session.work_path:
                # Only prepare if work_path not set (i.e., not already prepared)
                session.prepare()

            if not session.start():
                # Failed to create session, show error in pane
                logger.error(f"Failed to start session {session.session_id}")
                error_cmd = f"bash -c 'echo \"Failed to start session {session.session_id}\"; exec bash'"
                subprocess.run(
                    [
                        "tmux",
                        "-L",
                        "orchestra",
                        "respawn-pane",
                        "-t",
                        "2",
                        "-k",
                        error_cmd,
                    ],
                    capture_output=True,
                    text=True,
                )
                return

        # At this point, session exists - attach to it in pane 2
        self.agent.attach(
            session.session_id, target_pane="2", use_docker=session.use_docker
        )

        # Don't auto-focus pane 2 - let user stay in the UI

        # Update HUD with session name
        self.hud.set_session(session.session_id)
        self.current_session = session

        # Immediately refresh monitor tab to show new session's monitor
        monitor_tab = self.query_one(ModelMonitorTab)
        monitor_tab.refresh_monitor()

    async def _watch_sessions_file(self) -> None:
        """Watch sessions.json for changes and refresh when modified"""
        while True:
            try:
                if SESSIONS_FILE.exists():
                    current_mtime = SESSIONS_FILE.stat().st_mtime
                    if (
                        self._last_session_mtime is not None
                        and current_mtime != self._last_session_mtime
                    ):
                        logger.info("Sessions file changed, refreshing...")
                        # Reload sessions from disk
                        self.sessions = load_sessions(protocol=self.agent)
                        await self.action_refresh()
                    self._last_session_mtime = current_mtime
            except Exception as e:
                logger.error(f"Error watching sessions file: {e}")

            # Check every second
            await asyncio.sleep(1)

    def _get_repo_name(self) -> str:
        """Get the current directory name"""
        return Path.cwd().name

    def on_list_view_selected(self, event: ListView.Selected) -> None:
        """Handle session selection from list when clicked"""
        lv: ListView = event.control
        idx = lv.index

        if idx is not None and 0 <= idx < len(self.flat_sessions):
            session = self.flat_sessions[idx]
            self._attach_to_session(session)


class DiffTab(Container):
    """Container for diff display"""

    def compose(self) -> ComposeResult:
        self.diff_log = RichLog(
            highlight=True,
            markup=True,
            auto_scroll=False,
            wrap=True,
            min_width=0,  # Don't enforce minimum width
        )
        yield self.diff_log

    def on_mount(self) -> None:
        """Start refreshing when mounted"""
        self.set_interval(2.0, self.refresh_diff)
        self.refresh_diff()

    def refresh_diff(self) -> None:
        """Fetch and display the latest diff"""
        app = self.app
        if not hasattr(app, "current_session") or not app.current_session:
            self.diff_log.clear()
            self.diff_log.write("[dim]No session selected[/dim]", expand=True)
            return

        work_path = app.current_session.work_path
        session_id = app.current_session.session_id

        if not work_path:
            self.diff_log.write("[dim]Session has no work path[/dim]", expand=True)
            return

        try:
            # Get git diff
            result = subprocess.run(
                ["git", "diff", "HEAD"], cwd=work_path, capture_output=True, text=True
            )

            if result.returncode == 0:
                # Clear previous content
                self.diff_log.clear()

                if result.stdout:
                    # Write diff line by line for better scrolling
                    for line in result.stdout.split("\n"):
                        escaped_line = escape(line)
                        if line.startswith("+"):
                            self.diff_log.write(
                                f"[green]{escaped_line}[/green]",
                                expand=True,
                            )
                        elif line.startswith("-"):
                            self.diff_log.write(
                                f"[red]{escaped_line}[/red]", expand=True
                            )
                        elif line.startswith("@@"):
                            self.diff_log.write(
                                f"[cyan]{escaped_line}[/cyan]",
                                expand=True,
                            )
                        elif line.startswith("diff --git"):
                            self.diff_log.write(
                                f"[yellow bold]{escaped_line}[/yellow bold]",
                                expand=True,
                            )
                        else:
                            self.diff_log.write(escaped_line, expand=True)
                else:
                    self.diff_log.write(
                        f"[dim]No changes in: {work_path}[/dim]",
                        expand=True,
                    )
                    self.diff_log.write(
                        f"[dim]Session: {session_id}[/dim]", expand=True
                    )
            else:
                self.diff_log.write(
                    f"[red]Git error: {escape(result.stderr)}[/red]", expand=True
                )

        except Exception as e:
            self.diff_log.write(f"[red]Error: {escape(str(e))}[/red]", expand=True)


class ModelMonitorTab(Container):
    """Tab for monitoring session and children monitor.md files"""

    def compose(self) -> ComposeResult:
        self.monitor_log = RichLog(
            highlight=True,
            markup=True,
            auto_scroll=False,
            wrap=True,
            min_width=0,  # Don't enforce minimum width
        )
        yield self.monitor_log

    def on_mount(self) -> None:
        """Start refreshing when mounted"""
        self.watcher = None
        self.set_interval(2.0, self.refresh_monitor)
        self.refresh_monitor()

    def refresh_monitor(self) -> None:
        """Read and display monitor.md files for current session and children"""
        app = self.app

        # Check if we have a current session
        if not app.current_session:
            self.monitor_log.clear()
            self.monitor_log.write("[dim]No session selected[/dim]", expand=True)
            self.watcher = None
            return

        # Create or update watcher with current session
        if self.watcher is None or self.watcher.session != app.current_session:
            self.watcher = SessionMonitorWatcher(session=app.current_session)

        monitors = self.watcher.get_monitor_files()
        self._update_display(monitors)

    def _update_display(self, monitors: Dict[str, Dict[str, Any]]) -> None:
        """Update the display with new monitor data"""
        self.monitor_log.clear()

        if not monitors:
            self.monitor_log.write(f"[dim]No monitor.md files found[/dim]", expand=True)
            return

        # Sort by last modified time (most recent first)
        sorted_monitors = sorted(
            monitors.items(), key=lambda x: x[1]["mtime"], reverse=True
        )

        for session_id, monitor_data in sorted_monitors:
            # Header for each session
            agent_icon = "👷" if monitor_data.get("agent_type") == "executor" else "🎨"
            self.monitor_log.write("", expand=True)
            self.monitor_log.write(
                f"[bold cyan]══════════════════════════════════════════════════[/bold cyan]",
                expand=True,
            )
            self.monitor_log.write(
                f"[bold yellow]{agent_icon} {session_id}[/bold yellow] [dim]({monitor_data.get('agent_type', 'unknown')})[/dim]",
                expand=True,
            )
            self.monitor_log.write(
                f"[dim]Last updated: {monitor_data['last_updated']}[/dim]",
                expand=True,
            )
            self.monitor_log.write(f"[dim]{monitor_data['path']}[/dim]", expand=True)
            self.monitor_log.write(
                f"[bold cyan]──────────────────────────────────────────────────[/bold cyan]",
                expand=True,
            )

            content = monitor_data["content"]
            if not content or content.strip() == "":
                self.monitor_log.write(
                    "[dim italic]Empty monitor file[/dim italic]",
                    expand=True,
                )
            else:
                # Display content with markdown-like formatting
                for line in content.split("\n"):
                    escaped_line = escape(line)
                    if line.startswith("# "):
                        self.monitor_log.write(
                            f"[bold cyan]{escaped_line}[/bold cyan]",
                            expand=True,
                        )
                    elif line.startswith("## "):
                        self.monitor_log.write(
                            f"[bold green]{escaped_line}[/bold green]",
                            expand=True,
                        )
                    elif line.startswith("### "):
                        self.monitor_log.write(
                            f"[green]{escaped_line}[/green]", expand=True
                        )
                    elif line.startswith("- "):
                        self.monitor_log.write(
                            f"[yellow]{escaped_line}[/yellow]",
                            expand=True,
                        )
                    elif "ERROR" in line or "WARNING" in line:
                        self.monitor_log.write(
                            f"[red]{escaped_line}[/red]", expand=True
                        )
                    elif "SUCCESS" in line or "OK" in line or "✓" in line:
                        self.monitor_log.write(
                            f"[green]{escaped_line}[/green]", expand=True
                        )
                    elif line.startswith("HOOK EVENT:"):
                        self.monitor_log.write(
                            f"[magenta]{escaped_line}[/magenta]",
                            expand=True,
                        )
                    elif (
                        line.startswith("time:")
                        or line.startswith("session_id:")
                        or line.startswith("tool:")
                    ):
                        self.monitor_log.write(
                            f"[blue]{escaped_line}[/blue]", expand=True
                        )
                    else:
                        self.monitor_log.write(escaped_line, expand=True)


START_MONITOR = True


def main():
    """Entry point for the unified UI"""
    # Set terminal environment for better performance
    os.environ.setdefault("TERM", "xterm-256color")
    os.environ.setdefault("TMUX_TMPDIR", "/tmp")  # Use local tmp for better performance

    # Load config
    config = load_config()
    mcp_port = config.get("mcp_port", 8765)

    # Start the MCP server in the background
    mcp_log = Path.home() / ".kerberos" / "mcp-server.log"
    mcp_log.parent.mkdir(parents=True, exist_ok=True)

    logger.info(f"Starting MCP server on port {mcp_port}")
    logger.info(f"MCP server logs: {mcp_log}")

    with open(mcp_log, "w") as log_file:
        mcp_proc = subprocess.Popen(
            ["cerb-mcp", str(mcp_port)],
            stdout=log_file,
            stderr=log_file,
            start_new_session=True,
        )
    logger.info(f"MCP server started with PID {mcp_proc.pid}")

    # Start the monitoring server in the background
    if START_MONITOR:
        monitor_port = 8081
        monitor_log = Path.home() / ".kerberos" / "monitor-server.log"
        monitor_log.parent.mkdir(parents=True, exist_ok=True)

        logger.info(f"Starting monitor server on port {monitor_port}")
        logger.info(f"Monitor server logs: {monitor_log}")

        with open(monitor_log, "w") as log_file:
            monitor_proc = subprocess.Popen(
                ["cerb-monitor-server", str(monitor_port)],
                stdout=log_file,
                stderr=log_file,
                start_new_session=True,
            )
        logger.info(f"Monitor server started with PID {monitor_proc.pid}")

    try:
        UnifiedApp().run()
    finally:
        # Clean up servers on exit
        logger.info("Shutting down MCP server")
        mcp_proc.terminate()
        try:
            mcp_proc.wait(timeout=2)
        except subprocess.TimeoutExpired:
            mcp_proc.kill()

        if START_MONITOR:
            logger.info("Shutting down monitor server")
            monitor_proc.terminate()
            try:
                monitor_proc.wait(timeout=2)
            except subprocess.TimeoutExpired:
                monitor_proc.kill()


if __name__ == "__main__":
    main()<|MERGE_RESOLUTION|>--- conflicted
+++ resolved
@@ -7,12 +7,8 @@
 import os
 import shutil
 from pathlib import Path
-<<<<<<< HEAD
 from typing import Any, Dict, Sequence, Tuple
-=======
-from typing import Any, Dict
 import threading
->>>>>>> 2c39d75d
 
 from textual.app import App, ComposeResult
 from textual.widgets import (
