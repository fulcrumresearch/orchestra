--- conflicted
+++ resolved
@@ -6,22 +6,12 @@
 import os
 from pathlib import Path
 from typing import Any, Dict
-import os
-
-import orchestra
 
 from .logger import get_logger
 
 logger = get_logger(__name__)
 
 
-<<<<<<< HEAD
-def get_config_dir():
-    if os.getenv("ORCHESTRA_CONFIG_DIR"):
-        return Path(os.getenv("ORCHESTRA_CONFIG_DIR"))
-    return Path.home() / ".orchestra" / "config"
-
-=======
 def get_orchestra_home() -> Path:
     """Get the Orchestra home directory.
 
@@ -38,7 +28,6 @@
 
 
 CONFIG_FILE = get_orchestra_home() / "config" / "settings.json"
->>>>>>> 7cff23f8
 
 DEFAULT_CONFIG = {
     "use_docker": True,
@@ -112,11 +101,7 @@
     Returns:
         Path to the config directory
     """
-<<<<<<< HEAD
-    config_dir = get_config_dir()
-=======
     config_dir = get_orchestra_home() / "config"
->>>>>>> 7cff23f8
     config_dir.mkdir(parents=True, exist_ok=True)
 
     # Create tmux.conf if it doesn't exist
