--- conflicted
+++ resolved
@@ -1,32 +1,12 @@
 """Global configuration for Orchestra"""
-
-# Test pairing: Added comment to test pairing functionality
 
 import json
 import os
 from pathlib import Path
 from typing import Any, Dict
 
-from .logger import get_logger
-
-logger = get_logger(__name__)
-
 
 def get_orchestra_home() -> Path:
-<<<<<<< HEAD
-    """Get the Orchestra home directory, respecting ORCHESTRA_HOME environment variable
-
-    Returns:
-        Path to Orchestra home directory (defaults to ~/.orchestra)
-    """
-    orchestra_home = os.environ.get("ORCHESTRA_HOME")
-    if orchestra_home:
-        return Path(orchestra_home)
-    return Path.home() / ".orchestra"
-
-
-CONFIG_FILE = get_orchestra_home() / "config.json"
-=======
     """Get the Orchestra home directory.
 
     Checks for ORCHESTRA_HOME_DIR environment variable first.
@@ -42,7 +22,6 @@
 
 
 CONFIG_FILE = get_orchestra_home() / "config" / "settings.json"
->>>>>>> c7551807
 
 DEFAULT_CONFIG = {
     "use_docker": True,
@@ -109,11 +88,7 @@
 
 
 def ensure_config_dir() -> Path:
-<<<<<<< HEAD
     """Ensure $ORCHESTRA_HOME/config/ directory exists with default config files.
-=======
-    """Ensure {ORCHESTRA_HOME}/config/ directory exists with default config files.
->>>>>>> c7551807
 
     Creates the config directory and writes default config files ONLY if they don't exist.
     Never overwrites existing user configs.
@@ -128,7 +103,6 @@
     tmux_conf_path = config_dir / "tmux.conf"
     if not tmux_conf_path.exists():
         tmux_conf_path.write_text(DEFAULT_TMUX_CONF)
-        logger.info(f"Created default tmux.conf at {tmux_conf_path}")
 
     return config_dir
 
@@ -139,13 +113,6 @@
     Ensures config directory exists before returning path.
 
     Returns:
-<<<<<<< HEAD
-        Path to $ORCHESTRA_HOME/config/tmux.conf
-    """
-    ensure_config_dir()
-    return get_orchestra_home() / "config" / "tmux.conf"
-=======
-        Path to {ORCHESTRA_HOME}/config/tmux.conf
     """
     ensure_config_dir()
     return get_orchestra_home() / "config" / "tmux.conf"
@@ -225,5 +192,4 @@
             "Stop": [{"hooks": [{"type": "command", "command": hook_command}]}],
         }
 
-    return settings
->>>>>>> c7551807
+    return settings